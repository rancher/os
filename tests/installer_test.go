--- conflicted
+++ resolved
@@ -119,8 +119,6 @@
 	s.Stop(c)
 }
 
-<<<<<<< HEAD
-=======
 func (s *QemuSuite) TestAutoResize(c *C) {
 	runArgs := []string{
 		"--iso",
@@ -162,7 +160,6 @@
 	s.Stop(c)
 }
 
->>>>>>> fb96c470
 func (s *QemuSuite) KillsMyServerTestInstalledDhcp(c *C) {
 	// ./scripts/run --no-format --append "rancher.debug=true"  --iso --fresh
 	runArgs := []string{
