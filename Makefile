--- conflicted
+++ resolved
@@ -1,13 +1,4 @@
-<<<<<<< HEAD
-FORCE_PULL := 0
-DEV_BUILD  := 0
-HOST_ARCH   := amd64
-ARCH       := amd64
-SUFFIX := $(if $(filter-out amd64,$(ARCH)),_$(ARCH))
-HOST_SUFFIX := $(if $(filter-out amd64,$(HOST_ARCH)),_$(HOST_ARCH))
-=======
 TARGETS := $(shell ls scripts | grep -vE 'clean|run|help')
->>>>>>> 6d3ac8d7
 
 .dapper:
 	@echo Downloading dapper
@@ -45,62 +36,4 @@
 
 .DEFAULT_GOAL := default
 
-<<<<<<< HEAD
-
-build/kernel/:
-	mkdir -p $@
-	wget -O - "$(COMPILED_KERNEL_URL)" | tar -xzf - -C $@
-
-
-dist/artifacts/initrd: bin/ros assets/docker assets/selinux/policy.29 build/kernel/ build/images.tar assets/modules.tar.gz
-	mkdir -p $(dir $@)
-	HOST_SUFFIX=$(HOST_SUFFIX) SUFFIX=$(SUFFIX) DFS_IMAGE=$(DFS_IMAGE) DEV_BUILD=$(DEV_BUILD) \
-	       KERNEL_RELEASE=$(KERNEL_RELEASE) ARCH=$(ARCH) ./scripts/mk-initrd.sh $@
-
-
-dist/artifacts/rancheros.iso: minimal
-	./scripts/mk-rancheros-iso.sh
-
-all: minimal installer iso
-
-initrd: dist/artifacts/initrd
-
-minimal: initrd dist/artifacts/vmlinuz
-
-iso: dist/artifacts/rancheros.iso dist/artifacts/iso-checksums.txt
-
-test: minimal
-	./scripts/unit-test
-	cd tests/integration && HOST_ARCH=$(HOST_ARCH) ARCH=$(ARCH) tox
-
-.PHONY: all minimal initrd iso installer test
-
-endif
-
-
-build/os-config.yml: build/host_ros
-	ARCH=$(ARCH) VERSION=$(VERSION) ./scripts/gen-os-config.sh $@
-
-
-build/images.tar: build/host_ros build/os-config.yml
-	ARCH=$(ARCH) FORCE_PULL=$(FORCE_PULL) ./scripts/mk-images-tar.sh
-
-
-dist/artifacts/rootfs.tar.gz: bin/ros assets/docker build/images.tar assets/selinux/policy.29 assets/modules.tar.gz
-	mkdir -p $(dir $@)
-	HOST_SUFFIX=$(HOST_SUFFIX) SUFFIX=$(SUFFIX) DFS_IMAGE=$(DFS_IMAGE) DEV_BUILD=$(DEV_BUILD) IS_ROOTFS=1 ./scripts/mk-initrd.sh $@
-
-
-dist/artifacts/iso-checksums.txt: dist/artifacts/rancheros.iso
-	./scripts/mk-iso-checksums-txt.sh
-
-
-version:
-	@echo $(VERSION)
-
-rootfs: dist/artifacts/rootfs.tar.gz
-
-.PHONY: rootfs version bin/ros
-=======
-.PHONY: $(TARGETS)
->>>>>>> 6d3ac8d7
+.PHONY: $(TARGETS)