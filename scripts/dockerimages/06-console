--- conflicted
+++ resolved
@@ -1,14 +1,7 @@
 FROM base
 COPY scripts/dockerimages/scripts/console.sh /usr/sbin/
-<<<<<<< HEAD
+COPY scripts/dockerimages/scripts/update-ssh-keys /usr/bin/
 RUN sed -i 's/rancher.*/rancher:rixbL64o6zGmY:16486:0:99999:7:::/g' /etc/shadow && \
-=======
-COPY scripts/dockerimages/scripts/update-ssh-keys /usr/bin/
-RUN echo 'set bell-style none' > /etc/inputrc && \
-    adduser -g rancher -G sudo -D -h /home/rancher -s /bin/bash rancher && \
-    sed -i 's/\(docker.*\)/\1rancher/g' /etc/group && \
-    sed -i 's/rancher.*/rancher:rixbL64o6zGmY:16486:0:99999:7:::/g' /etc/shadow && \
->>>>>>> d08163b5
     echo '## allow password less for rancher user' >> /etc/sudoers && \
     echo 'rancher ALL=(ALL) NOPASSWD: ALL' >> /etc/sudoers
 CMD ["/usr/sbin/console.sh"]