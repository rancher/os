<<<<<<< HEAD
FROM rancher/os-dapper-base

RUN apt-get update && \
    apt-get -y install locales sudo vim less curl wget git rsync build-essential isolinux xorriso gccgo uuid \
        libblkid-dev libmount-dev libselinux1-dev cpio genisoimage qemu-kvm qemu python-pip ca-certificates pkg-config tox module-init-tools

ARG HOST_ARCH
ENV HOST_ARCH ${HOST_ARCH}
RUN ln -sf go-6 /usr/bin/go && mkdir -p /usr/local && cd /usr/local && \
    wget -O - https://storage.googleapis.com/golang/go1.6.2.src.tar.gz | tar -xz && \
    cd go/src && GOROOT_BOOTSTRAP=/usr GOARCH=${HOST_ARCH} GOHOSTARCH=${HOST_ARCH} ./make.bash

ENV PATH /usr/local/go/bin:$PATH
RUN mkdir -p /go/src /go/bin && chmod -R 777 /go
ENV GOPATH /go
ENV PATH /go/bin:$PATH

ARG HOST_DOCKER_BINARY_URL
ENV HOST_DOCKER_BINARY_URL ${HOST_DOCKER_BINARY_URL}
RUN wget -O - ${HOST_DOCKER_BINARY_URL} > /usr/local/bin/docker
RUN chmod +x /usr/local/bin/docker
=======
FROM ubuntu:16.04
# FROM arm64=aarch64/ubuntu:16.04 arm=armhf/ubuntu:16.04
>>>>>>> 6d3ac8d7

ENV DAPPER_ENV VERSION DEV_BUILD
ENV DAPPER_DOCKER_SOCKET true
ENV DAPPER_SOURCE /go/src/github.com/rancher/os
ENV DAPPER_OUTPUT ./bin ./dist ./build/initrd
ENV DAPPER_RUN_ARGS --privileged
ENV TRASH_CACHE ${DAPPER_SOURCE}/.trash-cache
ENV SHELL /bin/bash
WORKDIR ${DAPPER_SOURCE}

########## General Configuration #####################
ARG DAPPER_HOST_ARCH=amd64
ARG HOST_ARCH=${DAPPER_HOST_ARCH}
ARG ARCH=${HOST_ARCH}

ARG OS_REPO=rancher
ARG HOSTNAME_DEFAULT=rancher
ARG DISTRIB_ID=RancherOS

ARG DOCKER_VERSION=1.11.2
ARG DOCKER_PATCH_VERSION=v${DOCKER_VERSION}-ros1
ARG DOCKER_BUILD_VERSION=1.10.3
ARG DOCKER_BUILD_PATCH_VERSION=v${DOCKER_BUILD_VERSION}-ros1
ARG SELINUX_POLICY_URL=https://github.com/rancher/refpolicy/releases/download/v0.0.2/policy.29

ARG KERNEL_URL_amd64=https://github.com/rancher/os-kernel/releases/download/Ubuntu-4.4.0-23.41-rancher2/linux-4.4.10-rancher-x86.tar.gz
ARG KERNEL_URL_arm64=https://github.com/imikushin/os-kernel/releases/download/Estuary-4.4.0-arm64.8/linux-4.4.0-rancher-arm64.tar.gz

ARG DOCKER_URL_amd64=https://get.docker.com/builds/Linux/x86_64/docker-${DOCKER_VERSION}.tgz
ARG DOCKER_URL_arm=https://github.com/rancher/docker/releases/download/${DOCKER_PATCH_VERSION}/docker-${DOCKER_VERSION}_arm.tgz
ARG DOCKER_URL_arm64=https://github.com/rancher/docker/releases/download/${DOCKER_PATCH_VERSION}/docker-${DOCKER_VERSION}_arm64.tgz

ARG BUILD_DOCKER_URL_amd64=https://get.docker.com/builds/Linux/x86_64/docker-${DOCKER_BUILD_VERSION}
ARG BUILD_DOCKER_URL_arm=https://github.com/rancher/docker/releases/download/${DOCKER_BUILD_PATCH_VERSION}/docker-${DOCKER_BUILD_VERSION}_arm
ARG BUILD_DOCKER_URL_arm64=https://github.com/rancher/docker/releases/download/${DOCKER_BUILD_PATCH_VERSION}/docker-${DOCKER_BUILD_VERSION}_arm64

ARG TOOLCHAIN_arm64=aarch64-linux-gnu
ARG TOOLCHAIN_arm=arm-linux-gnueabihf

ARG OS_RELEASES_YML=https://releases.rancher.com/os/releases.yml
ARG VBOX_MODULES_URL_amd64=https://github.com/rancher/os-vbox/releases/download/v0.0.2/vbox-modules.tar.gz

ARG OS_SERVICES_REPO=https://raw.githubusercontent.com/${OS_REPO}/os-services
ARG IMAGE_NAME=${OS_REPO}/os
ARG DFS_IMAGE=${OS_REPO}/docker:v${DOCKER_VERSION}

ARG OS_BASE_URL_amd64=https://github.com/rancher/os-base/releases/download/v2016.05-3/os-base_amd64.tar.xz
ARG OS_BASE_URL_arm64=https://github.com/rancher/os-base/releases/download/v2016.05-3/os-base_arm64.tar.xz
ARG OS_BASE_URL_arm=https://github.com/rancher/os-base/releases/download/v2016.05-3/os-base_arm.tar.xz

######################################################

# Set up environment and export all ARGS as ENV
ENV ARCH ${ARCH}
ENV BUILD_DOCKER_URL BUILD_DOCKER_URL_${ARCH}
ENV BUILD_DOCKER_URL_amd64 ${BUILD_DOCKER_URL_amd64}
ENV BUILD_DOCKER_URL_arm ${BUILD_DOCKER_URL_arm}
ENV BUILD_DOCKER_URL_arm64 ${BUILD_DOCKER_URL_arm64}
ENV DAPPER_HOST_ARCH ${DAPPER_HOST_ARCH}
ENV DFS_IMAGE ${DFS_IMAGE}
ENV DISTRIB_ID ${DISTRIB_ID}
ENV DOCKER_PATCH_VERSION ${DOCKER_PATCH_VERSION}
ENV DOCKER_URL DOCKER_URL_${ARCH}
ENV DOCKER_URL_amd64 ${DOCKER_URL_amd64}
ENV DOCKER_URL_arm ${DOCKER_URL_arm}
ENV DOCKER_URL_arm64 ${DOCKER_URL_arm64}
ENV DOCKER_VERSION ${DOCKER_VERSION}
ENV DOWNLOADS /usr/src/downloads
ENV GOPATH /go
ENV GO_VERSION 1.6.2
ENV GOARCH $ARCH
ENV HOSTNAME_DEFAULT ${HOSTNAME_DEFAULT}
ENV HOST_ARCH ${HOST_ARCH}
ENV IMAGE_NAME ${IMAGE_NAME}
ENV KERNEL_URL KERNEL_URL_${ARCH}
ENV KERNEL_URL_amd64 ${KERNEL_URL_amd64}
ENV KERNEL_URL_arm64 ${KERNEL_URL_arm64}
ENV OS_BASE_SHA1 OS_BASE_SHA1_${ARCH}
ENV OS_BASE_URL OS_BASE_URL_${ARCH}
ENV OS_BASE_URL_amd64 ${OS_BASE_URL_amd64}
ENV OS_BASE_URL_arm ${OS_BASE_URL_arm}
ENV OS_BASE_URL_arm64 ${OS_BASE_URL_arm64}
ENV OS_RELEASES_YML ${OS_RELEASES_YML}
ENV OS_REPO ${OS_REPO}
ENV OS_SERVICES_REPO ${OS_SERVICES_REPO}
ENV PATH ${GOPATH}/bin:/usr/local/go/bin:$PATH
ENV REPO_VERSION master
ENV SELINUX_POLICY_URL ${SELINUX_POLICY_URL}
ENV TOOLCHAIN_arm ${TOOLCHAIN_arm}
ENV TOOLCHAIN_arm64 ${TOOLCHAIN_arm64}
ENV VBOX_MODULES_URL ${VBOX_MODULES_URL}
ENV VBOX_MODULES_URL VBOX_MODULES_URL_${ARCH}
ENV VBOX_MODULES_URL_amd64 ${VBOX_MODULES_URL_amd64}

RUN mkdir -p ${DOWNLOADS}

RUN apt-get update && \
    apt-get install -y \
        build-essential \
        ca-certificates \
        cpio \
        curl \
        dosfstools \
        gccgo \
        genisoimage \
        git \
        isolinux \
        less \
        libblkid-dev \
        libmount-dev \
        libselinux1-dev \
        locales \
        module-init-tools \
        pkg-config \
        python-pip \
        qemu \
        qemu-kvm \
        rsync \
        sudo \
        tox \
        vim \
        wget \
        xorriso


<<<<<<< HEAD
RUN if [ "${TOOLCHAIN}" != "" ] && ! which ${TOOLCHAIN}-gcc; then \
        apt-get update && \
=======
# Download kernel
RUN rm /bin/sh && ln -s /bin/bash /bin/sh
RUN if [ -n "${!KERNEL_URL}" ]; then \
        curl -fL ${!KERNEL_URL} > ${DOWNLOADS}/kernel.tar.gz \
    ;fi

# Download SELinux Policy
RUN curl -pfL ${SELINUX_POLICY_URL} > ${DOWNLOADS}/$(basename ${SELINUX_POLICY_URL})

# VBox URL
RUN if [ -n "${!VBOX_MODULES_URL}" ]; then \
        curl -pfL ${!VBOX_MODULES_URL} > ${DOWNLOADS}/vbox-modules.tar.gz \
    ;fi

# Install Go
COPY assets/go-dnsclient.patch ${DAPPER_SOURCE}
RUN ln -sf go-6 /usr/bin/go && \
    curl -sfL https://storage.googleapis.com/golang/go${GO_VERSION}.src.tar.gz | tar -xzf - -C /usr/local && \
    patch /usr/local/go/src/net/dnsclient_unix.go ${DAPPER_SOURCE}/go-dnsclient.patch && \
    cd /usr/local/go/src && \
    GOROOT_BOOTSTRAP=/usr GOARCH=${HOST_ARCH} GOHOSTARCH=${HOST_ARCH} ./make.bash && \
    rm /usr/bin/go

# Install Host Docker
RUN curl -fL ${!BUILD_DOCKER_URL} > /usr/bin/docker && \
    chmod +x /usr/bin/docker

# Install Target Docker
RUN curl -fL ${!DOCKER_URL} > ${DOWNLOADS}/docker.tgz

# Install Trash
RUN go get github.com/rancher/trash

# Install dapper
RUN curl -sL https://releases.rancher.com/dapper/latest/dapper-`uname -s`-`uname -m | sed 's/arm.*/arm/'` > /usr/bin/dapper && \
    chmod +x /usr/bin/dapper

# Install toolchain
RUN TOOLCHAIN=TOOLCHAIN_${ARCH} && \
    echo export TOOLCHAIN=${!TOOLCHAIN} > /usr/src/toolchain-env
RUN source /usr/src/toolchain-env && \
    if [ "${TOOLCHAIN}" != "" ] && ! which ${TOOLCHAIN}-gcc; then \
>>>>>>> 6d3ac8d7
        apt-get install -y gcc-${TOOLCHAIN} g++-${TOOLCHAIN} \
    ;fi

RUN source /usr/src/toolchain-env; if [ "${TOOLCHAIN}" != "" ]; then \
        apt-get update && \
        cd /usr/local/src && \
        for i in libselinux libsepol pcre3 util-linux; do \
            apt-get build-dep -y $i && \
            apt-get source -y $i \
        ;done \
     ;fi

RUN source /usr/src/toolchain-env; if [ "${TOOLCHAIN}" != "" ]; then \
        cd /usr/local/src/pcre3-* && \
        autoreconf && \
        CC=${TOOLCHAIN}-gcc CXX=${TOOLCHAIN}-g++ ./configure --host=${TOOLCHAIN} --prefix=/usr/${TOOLCHAIN} && \
        make -j$(nproc) && \
        make install \
    ;fi

RUN source /usr/src/toolchain-env; if [ "${TOOLCHAIN}" != "" ]; then \
        cd /usr/local/src/libselinux-* && \
        CC=${TOOLCHAIN}-gcc CXX=${TOOLCHAIN}-g++ make CFLAGS=-Wall && \
        make PREFIX=/usr/${TOOLCHAIN} DESTDIR=/usr/${TOOLCHAIN} install && \
        cd /usr/local/src/libsepol-* && \
        CC=${TOOLCHAIN}-gcc CXX=${TOOLCHAIN}-g++ make CFLAGS=-Wall && \
        make PREFIX=/usr/${TOOLCHAIN} DESTDIR=/usr/${TOOLCHAIN} install \
    ;fi

RUN source /usr/src/toolchain-env; if [ "${TOOLCHAIN}" != "" ]; then \
        cd /usr/local/src/util-linux-* && \
        autoreconf && \
        CC=${TOOLCHAIN}-gcc CXX=${TOOLCHAIN}-g++ ./configure --host=${TOOLCHAIN} --prefix=/usr/${TOOLCHAIN} \
            --disable-all-programs \
            --enable-libmount \
            --enable-libblkid \
            --enable-libuuid \
            --enable-mount && \
        make -j$(nproc) && \
        make install \
    ;fi

RUN mkdir -p images/00-rootfs/build && \
    curl -pfL ${!OS_BASE_URL} | tar xvJf - -C images/00-rootfs/build

ENTRYPOINT ["./scripts/entry"]
CMD ["ci"]<|MERGE_RESOLUTION|>--- conflicted
+++ resolved
@@ -1,29 +1,5 @@
-<<<<<<< HEAD
-FROM rancher/os-dapper-base
-
-RUN apt-get update && \
-    apt-get -y install locales sudo vim less curl wget git rsync build-essential isolinux xorriso gccgo uuid \
-        libblkid-dev libmount-dev libselinux1-dev cpio genisoimage qemu-kvm qemu python-pip ca-certificates pkg-config tox module-init-tools
-
-ARG HOST_ARCH
-ENV HOST_ARCH ${HOST_ARCH}
-RUN ln -sf go-6 /usr/bin/go && mkdir -p /usr/local && cd /usr/local && \
-    wget -O - https://storage.googleapis.com/golang/go1.6.2.src.tar.gz | tar -xz && \
-    cd go/src && GOROOT_BOOTSTRAP=/usr GOARCH=${HOST_ARCH} GOHOSTARCH=${HOST_ARCH} ./make.bash
-
-ENV PATH /usr/local/go/bin:$PATH
-RUN mkdir -p /go/src /go/bin && chmod -R 777 /go
-ENV GOPATH /go
-ENV PATH /go/bin:$PATH
-
-ARG HOST_DOCKER_BINARY_URL
-ENV HOST_DOCKER_BINARY_URL ${HOST_DOCKER_BINARY_URL}
-RUN wget -O - ${HOST_DOCKER_BINARY_URL} > /usr/local/bin/docker
-RUN chmod +x /usr/local/bin/docker
-=======
 FROM ubuntu:16.04
 # FROM arm64=aarch64/ubuntu:16.04 arm=armhf/ubuntu:16.04
->>>>>>> 6d3ac8d7
 
 ENV DAPPER_ENV VERSION DEV_BUILD
 ENV DAPPER_DOCKER_SOCKET true
@@ -149,10 +125,6 @@
         xorriso
 
 
-<<<<<<< HEAD
-RUN if [ "${TOOLCHAIN}" != "" ] && ! which ${TOOLCHAIN}-gcc; then \
-        apt-get update && \
-=======
 # Download kernel
 RUN rm /bin/sh && ln -s /bin/bash /bin/sh
 RUN if [ -n "${!KERNEL_URL}" ]; then \
@@ -195,7 +167,6 @@
     echo export TOOLCHAIN=${!TOOLCHAIN} > /usr/src/toolchain-env
 RUN source /usr/src/toolchain-env && \
     if [ "${TOOLCHAIN}" != "" ] && ! which ${TOOLCHAIN}-gcc; then \
->>>>>>> 6d3ac8d7
         apt-get install -y gcc-${TOOLCHAIN} g++-${TOOLCHAIN} \
     ;fi
 
