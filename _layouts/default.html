--- conflicted
+++ resolved
@@ -3,16 +3,6 @@
 
     <head>
         <meta charset="utf-8">
-<<<<<<< HEAD
-            <title>{{ site.name }}</title>
-            <meta name="viewport" content="width=device-width, initial-scale=1">
-                <meta name="description" content="{{ site.description }}">
-                    <link href="{{site.baseurl}}/css/bootstrap.css" rel="stylesheet">
-                        <link href="{{site.baseurl}}/css/syntax.css" rel="stylesheet">
-                            <link href="{{site.baseurl}}/css/rancher.css" rel="stylesheet">
-                                <link rel="stylesheet" href="//maxcdn.bootstrapcdn.com/font-awesome/4.3.0/css/font-awesome.min.css">
-                                    </head>
-=======
         <title>{{ site.name }}</title>
         <meta name="viewport" content="width=device-width, initial-scale=1">
         <meta name="description" content="{{ site.description }}">
@@ -21,7 +11,6 @@
         <link href="{{site.baseurl}}/css/rancher.css" rel="stylesheet">
         <link rel="stylesheet" href="//maxcdn.bootstrapcdn.com/font-awesome/4.3.0/css/font-awesome.min.css">
     </head>
->>>>>>> b792ec33
     <body>
         <div class="container-fluid">
             <div class="row body" >
@@ -44,52 +33,6 @@
     <script src="http://code.jquery.com/jquery.js"></script>
     <script src="{{site.baseurl}}/js/bootstrap.js"></script>
     <script>
-<<<<<<< HEAD
-        jQuery(document).ready(function () {
-                               // Set height
-                               var content_height = $(".col-sm-9").height();
-                               $(".col-sm-3").css("min-height", content_height + "px");
-                               
-                               
-                               var url = window.location.pathname;
-                               $("ul").find("a[href='" + url + "']").addClass('active');
-                               var parents = $("ul").find("a[href='" + url + "']").parents('ul').length;
-                               if (parents === 2) {
-                               $("ul").find("a[href='" + url + "']").parent().parent().addClass('in');
-                               $("ul").find("a[href='" + url + "']").parent().parent().parent().find('a.collapsed').attr('aria-expanded', 'true');
-                               } else if (parents === 3) {
-                               $("ul").find("a[href='" + url + "']").parent().parent().addClass('in');
-                               var select = $("ul").find("a[href='" + url + "']").parent().parent().attr('id');
-                               $("ul").find("a[href='" + url + "']").parent().parent().parent().parent().addClass('in');
-                               $("ul").find("a[href='" + url + "']").parent().parent().parent().parent().parent().find('a[href=#' + select + ']').addClass('active');
-                               var select = $("ul").find("a[href='" + url + "']").parent().parent().parent().parent().attr('id');
-                               console.log(select);
-                               $("ul").find("a[href='" + url + "']").parent().parent().parent().parent().parent().parent().find('a[href=#' + select + ']').addClass('active');
-                               }
-                               
-                               var destination = $("ul.nav li a").attr("href");
-                               $("ul.nav li a").click(function (event) {
-                                                      event.preventDefault();
-                                                      var local_destination = $(this).attr("href");
-                                                      $.get(local_destination, function (data) {
-                                                            var title = $(data).find("title").text();
-                                                            var local_content = $(data).find(".col-sm-9").html();
-                                                            changeUrl(title, local_destination);
-                                                            
-                                                            $(".col-sm-9").html(local_content);
-                                                            // Set height
-                                                            var content_height = $(".col-sm-9").height();
-                                                            $(".col-sm-3").css("min-height", content_height + "px");
-                                                            });
-                                                      })
-                               });
-                               function changeUrl(title, url) {
-                                   if (typeof (history.pushState) != "undefined") {
-                                       var obj = {Title: title, Url: url};
-                                       history.pushState(obj, obj.Title, obj.Url);
-                                   }
-                               }
-=======
 jQuery(document).ready(function () {
     // Set height
     var content_height = $(".col-sm-9").height();
@@ -134,6 +77,5 @@
         history.pushState(obj, obj.Title, obj.Url);
     }
 }
->>>>>>> b792ec33
     </script>
 </html>